--- conflicted
+++ resolved
@@ -5,7 +5,7 @@
 import { PrioritizedTaskExecutor } from './prioritizedTaskExecutor'
 import { callTogether } from './util/async'
 import { stringToNibbles, matchingNibbleLength, doKeysMatch } from './util/nibbles'
-import { BufferCallback, ProveCallback, ErrorCallback } from './types'
+import { BufferCallback, ErrorCallback } from './types'
 import {
   TrieNode,
   decodeNode,
@@ -19,7 +19,7 @@
 const assert = require('assert')
 const async = require('async')
 const semaphore = require('semaphore')
-const promisify = require('util.promisify')
+const { promisify } = require('util')
 
 /**
  * Use `require('merkel-patricia-tree').BaseTrie` for the base interface. In Ethereum applications
@@ -47,13 +47,8 @@
     }
   }
 
-<<<<<<< HEAD
   static async fromProof(proofNodes: Buffer[], proofTrie?: Trie): Promise<Trie> {
-    let opStack = proofNodes.map(nodeValue => {
-=======
-  static fromProof(proofNodes: Buffer[], cb: Function, proofTrie?: Trie) {
     let opStack = proofNodes.map((nodeValue) => {
->>>>>>> 3b37de59
       return {
         type: 'put',
         key: ethUtil.keccak(nodeValue),
@@ -68,46 +63,27 @@
       }
     }
 
-<<<<<<< HEAD
     await promisify(proofTrie.db.batch.bind(proofTrie.db))(opStack)
     return proofTrie
   }
 
   static async prove(trie: Trie, key: Buffer): Promise<Buffer[]> {
     return new Promise((resolve, reject) => {
-      trie.findPath(key, function(
+      trie.findPath(key, function (
         err: Error,
         node: TrieNode,
         remaining: number[],
         stack: TrieNode[],
       ) {
         if (err) return reject(err)
-        let p = stack.map(stackElem => {
+        let p = stack.map((stackElem) => {
           return stackElem.serialize()
         })
         resolve(p)
-=======
-    proofTrie.db.batch(opStack, (err) => {
-      cb(err, proofTrie)
-    })
-  }
-
-  static prove(trie: Trie, key: Buffer, cb: ProveCallback) {
-    trie.findPath(key, function (
-      err: Error,
-      node: TrieNode,
-      remaining: number[],
-      stack: TrieNode[],
-    ) {
-      if (err) return cb(err)
-      let p = stack.map((stackElem) => {
-        return stackElem.serialize()
->>>>>>> 3b37de59
       })
     })
   }
 
-<<<<<<< HEAD
   static async verifyProof(
     rootHash: Buffer,
     key: Buffer,
@@ -120,20 +96,6 @@
       throw new Error('Invalid proof nodes given')
     }
     return promisify(proofTrie.get.bind(proofTrie))(key)
-=======
-  static verifyProof(rootHash: Buffer, key: Buffer, proofNodes: Buffer[], cb: BufferCallback) {
-    let proofTrie = new Trie(null, rootHash)
-    Trie.fromProof(
-      proofNodes,
-      (error: Error, proofTrie: Trie) => {
-        if (error) cb(new Error('Invalid proof nodes given'), null)
-        proofTrie.get(key, (e, r) => {
-          return cb(e, r)
-        })
-      },
-      proofTrie,
-    )
->>>>>>> 3b37de59
   }
 
   set root(value: Buffer) {

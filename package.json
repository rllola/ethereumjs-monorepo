{
  "name": "ethereumjs-vm",
<<<<<<< HEAD
  "version": "4.0.0",
=======
  "version": "3.0.0",
>>>>>>> 068db32f
  "description": "An Ethereum VM implementation",
  "main": "dist/index.js",
  "types": "dist/index.d.ts",
  "files": [
    "dist/**/*"
  ],
  "scripts": {
    "build:dist": "ethereumjs-config-build",
    "prepublishOnly": "npm run lint && npm run build:dist && npm run testBuildIntegrity",
    "coverage": "nyc npm run coverageTests && nyc report --reporter=text-lcov > .nyc_output/lcov.info",
    "coverageTests": "npm run build:dist && tape './tests/api/**/*.js' ./tests/tester.js -s --dist",
    "coveralls": "npm run coverage && if [ -n \"$COVERALLS_REPO_TOKEN\" ]; then coveralls <.nyc_output/lcov.info; fi",
    "testVM": "node ./tests/tester -v",
    "testStateByzantium": "npm run build:dist && node ./tests/tester -s --fork='Byzantium' --dist",
    "testStateConstantinople": "npm run build:dist && node ./tests/tester -s --fork='Constantinople' --dist",
    "testStatePetersburg": "npm run build:dist && node ./tests/tester -s --fork='Petersburg' --dist",
    "testBuildIntegrity": "npm run build:dist && node ./tests/tester -s --dist --test='stackOverflow'",
    "testBlockchain": "npm run build:dist && node --stack-size=1500 ./tests/tester -b --fork='Petersburg' --dist --excludeDir='GeneralStateTests'",
    "testBlockchainGeneralStateTests": "npm run build:dist && node --stack-size=1500 ./tests/tester -b --dist --dir='GeneralStateTests'",
    "testAPI": "npm run build:dist && tape './tests/api/**/*.js'",
    "testAPI:browser": "npm run build:dist && karma start karma.conf.js",
    "test": "echo \"[INFO] Generic test cmd not used. See package.json for more specific test run cmds.\"",
    "tslint": "ethereumjs-config-tslint",
    "tslint:fix": "ethereumjs-config-tslint-fix",
    "lint": "ethereumjs-config-lint",
    "lint:fix": "ethereumjs-config-lint-fix",
    "format": "ethereumjs-config-format",
    "format:fix": "ethereumjs-config-format-fix",
    "formatTest": "node ./scripts/formatTest",
    "tsc": "ethereumjs-config-tsc"
  },
  "husky": {
    "hooks": {
      "pre-push": "npm run lint"
    }
  },
  "repository": {
    "type": "git",
    "url": "git+https://github.com/ethereumjs/ethereumjs-vm.git"
  },
  "keywords": [
    "ethereum",
    "VM"
  ],
  "dependencies": {
    "async": "^2.1.2",
    "async-eventemitter": "^0.2.2",
    "core-js-pure": "^3.0.1",
    "ethereumjs-account": "^3.0.0",
    "ethereumjs-block": "~2.2.0",
    "ethereumjs-blockchain": "^3.4.0",
    "ethereumjs-common": "^1.1.0",
    "ethereumjs-util": "^6.1.0",
    "fake-merkle-patricia-tree": "^1.0.1",
    "functional-red-black-tree": "^1.0.1",
    "merkle-patricia-tree": "^2.3.2",
    "rustbn.js": "~0.2.0",
    "safe-buffer": "^5.1.1",
    "util.promisify": "^1.0.0"
  },
  "devDependencies": {
    "@ethereumjs/config-nyc": "^1.1.1",
    "@ethereumjs/config-prettier": "^1.1.1",
    "@ethereumjs/config-tsc": "^1.1.1",
    "@ethereumjs/config-tslint": "^1.1.1",
    "@types/bn.js": "^4.11.5",
    "@types/core-js": "^2.5.0",
    "@types/lru-cache": "^5.1.0",
    "@types/node": "^11.13.4",
    "browserify": "^16.2.3",
    "coveralls": "^3.0.0",
    "documentation": "^8.1.2",
    "ethereumjs-testing": "git+https://github.com/ethereumjs/ethereumjs-testing.git#v1.2.7",
    "ethereumjs-tx": "1.3.7",
    "husky": "^2.1.0",
    "karma": "^4.0.1",
    "karma-browserify": "^6.0.0",
    "karma-chrome-launcher": "^2.2.0",
    "karma-detect-browsers": "^2.3.3",
    "karma-firefox-launcher": "^1.1.0",
    "karma-tap": "^4.1.4",
    "level": "^4.0.0",
    "level-mem": "^3.0.1",
    "minimist": "^1.1.1",
    "nyc": "^12.0.2",
    "prettier": "^1.16.4",
    "rlp": "^2.2.3",
    "standard": "^10.0.0",
    "tap-spec": "^5.0.0",
    "tape": "4.6.3",
    "tslint": "^5.16.0",
    "typescript": "^3.4.3",
    "typestrict": "^1.0.2"
  },
  "author": "mjbecze <mjbecze@gmail.com>",
  "contributors": [
    "Alex Beregszaszi <alex@rtfs.hu>"
  ],
  "license": "MPL-2.0",
  "bugs": {
    "url": "https://github.com/ethereumjs/ethereumjs-vm/issues"
  },
  "homepage": "https://github.com/ethereumjs/ethereumjs-vm",
  "nyc": {
    "exclude": [
      "tests"
    ]
  },
  "standard": {
    "ignore": [
      "dist/**",
      "examples/runcode-browserify.js"
    ]
  }
}<|MERGE_RESOLUTION|>--- conflicted
+++ resolved
@@ -1,10 +1,6 @@
 {
   "name": "ethereumjs-vm",
-<<<<<<< HEAD
-  "version": "4.0.0",
-=======
   "version": "3.0.0",
->>>>>>> 068db32f
   "description": "An Ethereum VM implementation",
   "main": "dist/index.js",
   "types": "dist/index.d.ts",

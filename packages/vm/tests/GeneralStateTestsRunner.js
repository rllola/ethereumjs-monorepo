--- conflicted
+++ resolved
@@ -1,11 +1,7 @@
 const { setupPreConditions, makeTx, makeBlockFromEnv } = require('./util')
 const Trie = require('merkle-patricia-tree').SecureTrie
-<<<<<<< HEAD
-const { BN, toBuffer } = require('ethereumjs-util')
-=======
 const { BN } = require('ethereumjs-util')
 const { default: Common } = require('@ethereumjs/common')
->>>>>>> d246b2b2
 const Account = require('@ethereumjs/account').default
 
 function parseTestCases(forkConfigTestSuite, testData, data, gasLimit, value) {
@@ -48,47 +44,24 @@
 }
 
 async function runTestCase(options, testData, t) {
+  const state = new Trie()
+  const hardfork = options.forkConfigVM
+
   const VM = options.dist ? require('../dist/index.js').default : require('../lib/index').default
 
-  const state = new Trie()
-<<<<<<< HEAD
-  const hardfork = options.forkConfigVM
-
-  const vm = new VM({
-    state,
-    hardfork,
-=======
-  let block, vm
-  let VM
-  if (options.dist) {
-    VM = require('../dist/index.js').default
-  } else {
-    VM = require('../lib/index').default
+  let eips = []
+  if (hardfork == 'berlin') {
+    // currently, the BLS tests run on the Berlin network, but our VM does not activate EIP2537
+    // if you run the Berlin HF
+    eips = [2537]
   }
 
-  let eips = []
-  if (options.forkConfigVM == 'berlin') {
-    // currently, the BLS tests run on the Berlin network, but our VM does not activate EIP2537 
-    // if you run the Berlin HF
-    eips = [2537] 
-  }
-
-  const common = new Common({ chain: 'mainnet', hardfork: options.forkConfigVM, eips })
-  vm = new VM({
-    state,
-    common: common
->>>>>>> d246b2b2
-  })
+  const common = new Common({ chain: 'mainnet', hardfork, eips })
+  const vm = new VM({ state, common })
 
   await setupPreConditions(vm.stateManager._trie, testData)
 
-<<<<<<< HEAD
-  const tx = makeTx(testData.transaction, hardfork)
-=======
-  let tx = makeTx(testData.transaction, { common })
-  block = makeBlockFromEnv(testData.env)
->>>>>>> d246b2b2
-
+  const tx = makeTx(testData.transaction, { common })
   if (!tx.validate()) {
     throw new Error('Transaction is invalid')
   }
